--- conflicted
+++ resolved
@@ -31,11 +31,7 @@
 //! The output of the tessellator is produced by the
 //! [BezierGeometryBuilder](../geometry_builder/trait.BezierGeometryBuilder.html) (see the
 //! [geometry_builder documentation](../geometry_builder/index.html) for more details about
-<<<<<<< HEAD
-//! how tessellators produce their output geometry).
-=======
 //! how tessellators produce their output geometry, and how to generate custom vertex layouts).
->>>>>>> 8a5d391c
 //!
 //! The [tessellator's wiki page](https://github.com/nical/lyon/wiki/Tessellator) is a good place
 //! to learn more about how the tessellator's algorithm works. The source code also contains
